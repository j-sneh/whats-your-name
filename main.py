#!/usr/bin/env python
import cv2
<<<<<<< HEAD
import face_recognition
import sqlite3
import pyttsx3
import speech_recognition as sr
import ffmpeg  # requires ffmpeg-python
import database
import wave
from google.cloud import aiplatform, storage, speech
import contextlib
import anthropic
PATH = ""
# ------------------------------
# CONFIGURATION & FILE PATHS
# ------------------------------
VIDEO_FILE = "input_video.mp4"       # Input video file (recorded using a smartphone)
AUDIO_FILE = "extracted_audio.wav"   # Output audio file after extraction
DB_FILE = "contacts.db"              # SQLite database file
=======
import time
import os
import threading
import numpy as np
from playsound import playsound
>>>>>>> 05ac0900

# Assume these are implemented in your modules:
# - face_detection(image): returns a face embedding (numpy array) or None if no face is detected.
# - preprocessing_pipeline(video_path): processes a video chunk and returns a dict with keys:
#         "name", "context", "face_embedding", "video_path"
# - text_to_speech(text): generates an audio file from text and returns its file path.
from preprocessing import face_detection, preprocessing_pipeline
from postprocessing import text_to_speech

# In-memory database from your previous implementation
from database import InMemoryDatabase  # Make sure your InMemoryDatabase has a search_by_embedding(threshold, embedding) method.

# Initialize the database (or load an existing one)
db = InMemoryDatabase()

# Similarity threshold (Euclidean distance threshold) for face matching
SIMILARITY_THRESHOLD = 0.5

# Video chunk duration in seconds
CHUNK_DURATION = 15

def process_video_chunk(chunk_path):
    """
    Process a video chunk: run the preprocessing pipeline and update the database.
    If a similar face is found, update the summary and generate an audio summary.
    Otherwise, insert a new record.
    """
    info = preprocessing_pipeline(chunk_path)
    name = info.get("name", "Unknown")
    context = info.get("context", "")
    face_embedding = info.get("face_embedding", None)

    if face_embedding is None:
        print(f"🚨 No face embedding extracted from {chunk_path}.")
        return
<<<<<<< HEAD
    extract_audio(VIDEO_FILE, AUDIO_FILE)
    
    # Step 2: Extract Frames from Video
    frames = extract_frames(VIDEO_FILE, frame_interval=30)
    
    # Step 3: Process Audio (Speech-to-Text)
    transcript = speech_to_text(AUDIO_FILE)
    
    # Step 4: Process Frames for Face Detection
    face_encoding, face_frame = process_frames_for_face(frames)

    
    if face_encoding is None:
        print("No face found. Exiting.")
        return
    
    key = database.extract_data_from_face_embedding()
    # For the purpose of MVP, we will use a dummy name for the contact.
    name = "Contact 1"
    
    # Step 5: Store Data in Database
    store_contact(DB_FILE, name, face_encoding, transcript)
    
    # Step 6: Simulate Retrieval & TTS Feedback
    contacts = retrieve_contacts(DB_FILE)
    if contacts:
        # For MVP, just take the first contact and read back the stored transcript.
        contact = contacts[0]
        retrieved_name = contact[1]
        retrieved_transcript = contact[3]
        tts_message = f"{retrieved_name}: {retrieved_transcript}"
        print("TTS Message:", tts_message)
        speak_text(tts_message)
    else:
        print("No contacts found in database.")

if __name__ == '__main__':
    main()


# == VIDEO TO TEXT -- NEED GOOGLE CLOUD API

def transcribe_speech(speech_uri) -> str:
    # If you're using ADC, no need to pass client_options
    client = speech.SpeechClient()

    diarization_config = speech.SpeakerDiarizationConfig(
        enable_speaker_diarization=True,
        min_speaker_count=2,
        max_speaker_count=2,
    )

    config = speech.RecognitionConfig(
        encoding=speech.RecognitionConfig.AudioEncoding.LINEAR16,
        sample_rate_hertz=16000,
        language_code="en-US",
        model="phone_call",
        diarization_config=diarization_config,
    )

    
    audio = speech.RecognitionAudio(uri=speech_uri)
    
    response = client.recognize(config=config, audio=audio)
    
    transcript = " ".join([result.alternatives[0].transcript for result in response.results])
    
    return transcript


client = anthropic.Anthropic(api_key=os.getenv("ANTHROPIC_API_KEY"))



def extract_info_claude(transcript):
    prompt = f"""
    You are a professional conversationalist, and you are very good at making summaries. 
    You will be given a transcription between speaker 1 and speaker 2. The first to say they are face-blind is the user.
    Extract the following information from the speaker that is not face blind. Also, give the timestamp in which the interlocutor 
    gives out their names
    
    - Name:
    - Other Infos:

    Transcript:
    {transcript}
    The 'Other Infos' part should contain at most 5 short bullet points 
    Provide the response in this JSON format:
    {{
        "name": "Extracted Name",
        "other_info": "Extracted information"
    }}
    """
=======

    # Search for a matching face in the database
    match = db.search_by_embedding(SIMILARITY_THRESHOLD, face_embedding)
    if match is not None:
        updated_summary = match["summary"] + " " + context
        db.update(face_embedding, match["name"], updated_summary)
        print(f"✅ Updated record for {match['name']}.")
        # Generate TTS from the updated summary and play it
        audio_path = text_to_speech(match["summary"])
        print(f"🔊 Audio summary generated: {audio_path}")
        threading.Thread(target=playsound, args=(audio_path,), daemon=True).start()
    else:
        db.insert(face_embedding, name, context)
        print(f"✅ Inserted new record for {name}.")
        audio_path = text_to_speech(context)
        print(f"🔊 Audio summary generated: {audio_path}")
        threading.Thread(target=playsound, args=(audio_path,), daemon=True).start()

def record_and_process_loop():
    # Open the camera (0 is the default device)
    cap = cv2.VideoCapture(0)
    if not cap.isOpened():
        print("🚨 Could not open camera!")
        return
>>>>>>> 05ac0900

    # Initialize variables for video chunking
    start_chunk_time = time.time()
    frames = []

    print("✅ Camera activated. Press 'q' to quit.")

    while True:
        ret, frame = cap.read()
        if not ret:
            print("🚨 Frame capture failed, exiting loop.")
            break

        # Optionally display the frame
        cv2.imshow("Camera", frame)

        # Real-time face detection on the current frame
        embedding = face_detection(frame)  # Should return a numpy array or None.
        if embedding is not None:
            # Check database for a similar face
            match = db.search_by_embedding(SIMILARITY_THRESHOLD, embedding)
            if match is not None:
                print(f"✅ Real-time: Found match for {match['name']}.")
                # Generate audio summary (if not already playing) in a separate thread
                audio_path = text_to_speech(match["summary"])
                threading.Thread(target=playsound, args=(audio_path,), daemon=True).start()
            else:
                print("ℹ️ Real-time: Face detected but no match in database.")
                # You might want to record this instance later when processing video chunks.
        
        # Append current frame to the current chunk
        frames.append(frame)

        # Check if we have recorded enough frames for a CHUNK_DURATION video
        if time.time() - start_chunk_time > CHUNK_DURATION:
            # Save the chunk to a temporary video file
            chunk_file = f"temp_chunk_{int(time.time())}.avi"
            height, width, _ = frames[0].shape
            fourcc = cv2.VideoWriter_fourcc(*'XVID')
            out = cv2.VideoWriter(chunk_file, fourcc, 20.0, (width, height))
            for f in frames:
                out.write(f)
            out.release()
            print(f"🔄 Recorded video chunk saved: {chunk_file}")

            # Process the video chunk in a separate thread
            threading.Thread(target=process_video_chunk, args=(chunk_file,), daemon=True).start()

            # Reset for next chunk
            frames = []
            start_chunk_time = time.time()

        # Exit on 'q' key press
        if cv2.waitKey(1) & 0xFF == ord('q'):
            print("🚪 Exiting capture loop.")
            break

    cap.release()
    cv2.destroyAllWindows()

<<<<<<< HEAD

def overlay_bbox_and_text(video_path, output_path, bboxes, stamp, stamp_text, text):
    """
    Overlays bounding boxes (with center coordinates) and text on a video, then returns the new video file.

    Args:
        video_path (str): Path to the input video file.
        output_path (str): Path to save the output video.
        bboxes (list of tuples): A list of tuples (x, y, w, h) for each frame (starting at stamp seconds),
                                 where (x, y) is the center of the box.
        stamp (float): The time (in seconds) when the bounding boxes start appearing.
        stamp_text (float): The time (in seconds) when the text starts appearing.
        text (str): The text to overlay on the video.
    
    Returns:
        str: The output video file path.
    """
    fps = 30  # Video frame rate
    box_start_frame = int(stamp * fps)
    text_start_frame = int(stamp_text * fps)
    
    cap = cv2.VideoCapture(video_path)
    if not cap.isOpened():
        raise IOError(f"Cannot open video: {video_path}")
    
    frame_width = int(cap.get(cv2.CAP_PROP_FRAME_WIDTH))
    frame_height = int(cap.get(cv2.CAP_PROP_FRAME_HEIGHT))
    
    # Define the codec and create a VideoWriter object.
    fourcc = cv2.VideoWriter_fourcc(*'mp4v')
    out = cv2.VideoWriter(output_path, fourcc, fps, (frame_width, frame_height))
    
    frame_idx = 0
    while True:
        ret, frame = cap.read()
        if not ret:
            break
        
        # If we're at or after the stamp for bounding boxes...
        if frame_idx >= box_start_frame:
            # Compute relative frame index since stamp.
            rel_frame = frame_idx - box_start_frame
            # If there's a bounding box for this frame...
            if rel_frame < len(bboxes):
                center_x, center_y, w, h = bboxes[rel_frame]
                # Convert center coordinates to top-left corner coordinates.
                top_left_x = int(center_x - w / 2)
                top_left_y = int(center_y - h / 2)
                bottom_right_x = int(center_x + w / 2)
                bottom_right_y = int(center_y + h / 2)
                
                # Draw the bounding box (in green).
                cv2.rectangle(frame, (top_left_x, top_left_y), (bottom_right_x, bottom_right_y), (0, 0, 0), 2)
                
                # Overlay text if we're past the stamp for text.
                if frame_idx >= text_start_frame:
                    # Position the text above the bounding box.
                    cv2.putText(frame, text, (top_left_x, top_left_y - 10),
                                cv2.FONT_HERSHEY_SIMPLEX, 0.7, (0, 255, 0), 2)
        
        out.write(frame)
        frame_idx += 1
    
    cap.release()
    out.release()
    print(f"Output video saved to: {output_path}")
    
    return output_path
=======
if __name__ == "__main__":
    record_and_process_loop()
>>>>>>> 05ac0900
<|MERGE_RESOLUTION|>--- conflicted
+++ resolved
@@ -1,6 +1,5 @@
 #!/usr/bin/env python
 import cv2
-<<<<<<< HEAD
 import face_recognition
 import sqlite3
 import pyttsx3
@@ -18,13 +17,11 @@
 VIDEO_FILE = "input_video.mp4"       # Input video file (recorded using a smartphone)
 AUDIO_FILE = "extracted_audio.wav"   # Output audio file after extraction
 DB_FILE = "contacts.db"              # SQLite database file
-=======
 import time
 import os
 import threading
 import numpy as np
 from playsound import playsound
->>>>>>> 05ac0900
 
 # Assume these are implemented in your modules:
 # - face_detection(image): returns a face embedding (numpy array) or None if no face is detected.
@@ -60,101 +57,6 @@
     if face_embedding is None:
         print(f"🚨 No face embedding extracted from {chunk_path}.")
         return
-<<<<<<< HEAD
-    extract_audio(VIDEO_FILE, AUDIO_FILE)
-    
-    # Step 2: Extract Frames from Video
-    frames = extract_frames(VIDEO_FILE, frame_interval=30)
-    
-    # Step 3: Process Audio (Speech-to-Text)
-    transcript = speech_to_text(AUDIO_FILE)
-    
-    # Step 4: Process Frames for Face Detection
-    face_encoding, face_frame = process_frames_for_face(frames)
-
-    
-    if face_encoding is None:
-        print("No face found. Exiting.")
-        return
-    
-    key = database.extract_data_from_face_embedding()
-    # For the purpose of MVP, we will use a dummy name for the contact.
-    name = "Contact 1"
-    
-    # Step 5: Store Data in Database
-    store_contact(DB_FILE, name, face_encoding, transcript)
-    
-    # Step 6: Simulate Retrieval & TTS Feedback
-    contacts = retrieve_contacts(DB_FILE)
-    if contacts:
-        # For MVP, just take the first contact and read back the stored transcript.
-        contact = contacts[0]
-        retrieved_name = contact[1]
-        retrieved_transcript = contact[3]
-        tts_message = f"{retrieved_name}: {retrieved_transcript}"
-        print("TTS Message:", tts_message)
-        speak_text(tts_message)
-    else:
-        print("No contacts found in database.")
-
-if __name__ == '__main__':
-    main()
-
-
-# == VIDEO TO TEXT -- NEED GOOGLE CLOUD API
-
-def transcribe_speech(speech_uri) -> str:
-    # If you're using ADC, no need to pass client_options
-    client = speech.SpeechClient()
-
-    diarization_config = speech.SpeakerDiarizationConfig(
-        enable_speaker_diarization=True,
-        min_speaker_count=2,
-        max_speaker_count=2,
-    )
-
-    config = speech.RecognitionConfig(
-        encoding=speech.RecognitionConfig.AudioEncoding.LINEAR16,
-        sample_rate_hertz=16000,
-        language_code="en-US",
-        model="phone_call",
-        diarization_config=diarization_config,
-    )
-
-    
-    audio = speech.RecognitionAudio(uri=speech_uri)
-    
-    response = client.recognize(config=config, audio=audio)
-    
-    transcript = " ".join([result.alternatives[0].transcript for result in response.results])
-    
-    return transcript
-
-
-client = anthropic.Anthropic(api_key=os.getenv("ANTHROPIC_API_KEY"))
-
-
-
-def extract_info_claude(transcript):
-    prompt = f"""
-    You are a professional conversationalist, and you are very good at making summaries. 
-    You will be given a transcription between speaker 1 and speaker 2. The first to say they are face-blind is the user.
-    Extract the following information from the speaker that is not face blind. Also, give the timestamp in which the interlocutor 
-    gives out their names
-    
-    - Name:
-    - Other Infos:
-
-    Transcript:
-    {transcript}
-    The 'Other Infos' part should contain at most 5 short bullet points 
-    Provide the response in this JSON format:
-    {{
-        "name": "Extracted Name",
-        "other_info": "Extracted information"
-    }}
-    """
-=======
 
     # Search for a matching face in the database
     match = db.search_by_embedding(SIMILARITY_THRESHOLD, face_embedding)
@@ -179,7 +81,6 @@
     if not cap.isOpened():
         print("🚨 Could not open camera!")
         return
->>>>>>> 05ac0900
 
     # Initialize variables for video chunking
     start_chunk_time = time.time()
@@ -240,76 +141,5 @@
     cap.release()
     cv2.destroyAllWindows()
 
-<<<<<<< HEAD
-
-def overlay_bbox_and_text(video_path, output_path, bboxes, stamp, stamp_text, text):
-    """
-    Overlays bounding boxes (with center coordinates) and text on a video, then returns the new video file.
-
-    Args:
-        video_path (str): Path to the input video file.
-        output_path (str): Path to save the output video.
-        bboxes (list of tuples): A list of tuples (x, y, w, h) for each frame (starting at stamp seconds),
-                                 where (x, y) is the center of the box.
-        stamp (float): The time (in seconds) when the bounding boxes start appearing.
-        stamp_text (float): The time (in seconds) when the text starts appearing.
-        text (str): The text to overlay on the video.
-    
-    Returns:
-        str: The output video file path.
-    """
-    fps = 30  # Video frame rate
-    box_start_frame = int(stamp * fps)
-    text_start_frame = int(stamp_text * fps)
-    
-    cap = cv2.VideoCapture(video_path)
-    if not cap.isOpened():
-        raise IOError(f"Cannot open video: {video_path}")
-    
-    frame_width = int(cap.get(cv2.CAP_PROP_FRAME_WIDTH))
-    frame_height = int(cap.get(cv2.CAP_PROP_FRAME_HEIGHT))
-    
-    # Define the codec and create a VideoWriter object.
-    fourcc = cv2.VideoWriter_fourcc(*'mp4v')
-    out = cv2.VideoWriter(output_path, fourcc, fps, (frame_width, frame_height))
-    
-    frame_idx = 0
-    while True:
-        ret, frame = cap.read()
-        if not ret:
-            break
-        
-        # If we're at or after the stamp for bounding boxes...
-        if frame_idx >= box_start_frame:
-            # Compute relative frame index since stamp.
-            rel_frame = frame_idx - box_start_frame
-            # If there's a bounding box for this frame...
-            if rel_frame < len(bboxes):
-                center_x, center_y, w, h = bboxes[rel_frame]
-                # Convert center coordinates to top-left corner coordinates.
-                top_left_x = int(center_x - w / 2)
-                top_left_y = int(center_y - h / 2)
-                bottom_right_x = int(center_x + w / 2)
-                bottom_right_y = int(center_y + h / 2)
-                
-                # Draw the bounding box (in green).
-                cv2.rectangle(frame, (top_left_x, top_left_y), (bottom_right_x, bottom_right_y), (0, 0, 0), 2)
-                
-                # Overlay text if we're past the stamp for text.
-                if frame_idx >= text_start_frame:
-                    # Position the text above the bounding box.
-                    cv2.putText(frame, text, (top_left_x, top_left_y - 10),
-                                cv2.FONT_HERSHEY_SIMPLEX, 0.7, (0, 255, 0), 2)
-        
-        out.write(frame)
-        frame_idx += 1
-    
-    cap.release()
-    out.release()
-    print(f"Output video saved to: {output_path}")
-    
-    return output_path
-=======
 if __name__ == "__main__":
-    record_and_process_loop()
->>>>>>> 05ac0900
+    record_and_process_loop()