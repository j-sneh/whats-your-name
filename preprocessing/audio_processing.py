<<<<<<< HEAD

from google.cloud import speech_v1p1beta1 as speech
import anthropic
# == VIDEO TO TEXT -- NEED GOOGLE CLOUD API
client = anthropic.Anthropic(api_key=ANTHROPIC_API_KEY)


def transcribe_speech(speech_uri) -> str:
    # If you're using ADC, no need to pass client_options
    client = speech.SpeechClient()

    diarization_config = speech.SpeakerDiarizationConfig(
        enable_speaker_diarization=True,
        min_speaker_count=2,
        max_speaker_count=2,
    )

    config = speech.RecognitionConfig(
        encoding=speech.RecognitionConfig.AudioEncoding.LINEAR16,
        sample_rate_hertz=16000,
        language_code="en-US",
        model="phone_call",
        diarization_config=diarization_config,
        api_key = GOOGLE_CLOUD_API_KEY
    )


    
    audio = speech.RecognitionAudio(uri=speech_uri)
    
    response = client.recognize(config=config, audio=audio)
    
    transcript = " ".join([result.alternatives[0].transcript for result in response.results])
    
    return transcript



def extract_info_claude(transcript):
    prompt = f"""
    You are a professional conversationalist, and you are very good at making summaries. 
    You will be given a transcription between speaker 1 and speaker 2. Then, you will be given a set of words, each being annotated
    with whether they belong to speaker 1 or speaker 2. The first to say "my friend" is the user.
    Extract the following information from the speaker that is not face blind. Also, give the timestamp in which the interlocutor 
    gives out their names. 
    Transcript:
    {transcript}
    The 'Other Infos' part should contain at most 5 short bullet points 
    Provide the response in this JSON format:
    {{
        "name": "[Insert the name here]",
        "other_info": "Insert the bullet points here"
        "timestamp : [Insert the timestamp in seconds here]"
    }}
    DO NOT WRITE ANYTHING OUTSIDE OF BRACKETS
    """

    response = client.messages.create(
        model="claude-3-5-sonnet-20241022",
        max_tokens=500,
        messages=[{"role": "user", "content": prompt}]
    )

    return response.content[0].text
=======
import os
import whisper
import ffmpeg
import torch
import json
from pydub import AudioSegment
from pyannote.audio.pipelines import SpeakerDiarization
from pyannote.core import Segment

# Initialize Whisper model (choose "medium" for better accuracy)
whisper_model = whisper.load_model("medium")

# Initialize Pyannote speaker diarization model
diarization_model = SpeakerDiarization.from_pretrained("pyannote/speaker-diarization")

# Define max duration per segment (in seconds)
MAX_SEGMENT_LENGTH = 300  # 5 minutes

def extract_audio(video_path, output_audio_path="output.wav"):
    """
    Extracts audio from a video file and saves it as a WAV file.

    Args:
        video_path (str): Path to the input video file.
        output_audio_path (str): Path to save the extracted audio file.

    Returns:
        str: Path to the extracted audio file.
    """
    if not os.path.exists(video_path):
        raise FileNotFoundError(f"❌ Video file not found: {video_path}")

    # Use FFmpeg to extract audio
    ffmpeg.input(video_path).output(output_audio_path, format='wav', acodec='pcm_s16le', ar='16000').run(overwrite_output=True)
    
    print(f"✅ Audio extracted: {output_audio_path}")
    return output_audio_path

def split_audio(audio_path):
    """
    Splits a long audio file into smaller chunks.

    Args:
        audio_path (str): Path to the input audio file.

    Returns:
        list: List of paths to split audio files.
    """
    audio = AudioSegment.from_wav(audio_path)
    duration = len(audio) / 1000  # Convert milliseconds to seconds

    if duration <= MAX_SEGMENT_LENGTH:
        return [audio_path]  # No need to split

    chunk_paths = []
    for i, start_time in enumerate(range(0, int(duration), MAX_SEGMENT_LENGTH)):
        chunk = audio[start_time * 1000 : min((start_time + MAX_SEGMENT_LENGTH) * 1000, len(audio))]
        chunk_path = f"{audio_path.replace('.wav', '')}_part{i}.wav"
        chunk.export(chunk_path, format="wav")
        chunk_paths.append(chunk_path)

    print(f"🔄 Audio split into {len(chunk_paths)} parts.")
    return chunk_paths

def transcribe_audio(audio_path):
    """
    Transcribes audio using Whisper STT.

    Args:
        audio_path (str): Path to the input audio file.

    Returns:
        dict: Transcription results.
    """
    result = whisper_model.transcribe(audio_path)
    return result["segments"]

def diarize_audio(audio_path):
    """
    Performs speaker diarization on an audio file.

    Args:
        audio_path (str): Path to the input audio file.

    Returns:
        list: Speaker diarization results.
    """
    diarization = diarization_model(audio_path)
    speaker_segments = []

    for turn, _, speaker in diarization.itertracks(yield_label=True):
        speaker_segments.append({
            "speaker": speaker,
            "start": round(turn.start, 2),
            "end": round(turn.end, 2)
        })

    return speaker_segments

def process_video(video_path):
    """
    Processes a video file: extracts audio, transcribes speech, and applies speaker diarization.

    Args:
        video_path (str): Path to the input video file.

    Returns:
        dict: Structured transcription and speaker diarization results.
    """
    audio_path = extract_audio(video_path)
    audio_chunks = split_audio(audio_path)

    results = []

    for chunk_path in audio_chunks:
        transcription = transcribe_audio(chunk_path)
        diarization = diarize_audio(chunk_path)

        # Match speaker segments with transcription
        for segment in transcription:
            start, end = segment["start"], segment["end"]
            speaker = "Unknown"

            for diarized in diarization:
                if diarized["start"] <= start and diarized["end"] >= end:
                    speaker = diarized["speaker"]
                    break

            results.append({
                "speaker": speaker,
                "start_time": start,
                "end_time": end,
                "text": segment["text"]
            })

    return results

# Example usage
if __name__ == "__main__":
    video_file = "data/sample_video.mp4"
    output = process_video(video_file)

    # Save results to JSON
    with open("transcription.json", "w") as f:
        json.dump(output, f, indent=4)

    print("\n===== FINAL TRANSCRIPTION =====")
    print(json.dumps(output, indent=4))
>>>>>>> 0e9db6cf
<|MERGE_RESOLUTION|>--- conflicted
+++ resolved
@@ -1,4 +1,152 @@
-<<<<<<< HEAD
+import os
+import whisper
+import ffmpeg
+import torch
+import json
+from pydub import AudioSegment
+from pyannote.audio.pipelines import SpeakerDiarization
+from pyannote.core import Segment
+
+# Initialize Whisper model (choose "medium" for better accuracy)
+whisper_model = whisper.load_model("medium")
+
+# Initialize Pyannote speaker diarization model
+diarization_model = SpeakerDiarization.from_pretrained("pyannote/speaker-diarization")
+
+# Define max duration per segment (in seconds)
+MAX_SEGMENT_LENGTH = 300  # 5 minutes
+
+def extract_audio(video_path, output_audio_path="output.wav"):
+    """
+    Extracts audio from a video file and saves it as a WAV file.
+
+    Args:
+        video_path (str): Path to the input video file.
+        output_audio_path (str): Path to save the extracted audio file.
+
+    Returns:
+        str: Path to the extracted audio file.
+    """
+    if not os.path.exists(video_path):
+        raise FileNotFoundError(f"❌ Video file not found: {video_path}")
+
+    # Use FFmpeg to extract audio
+    ffmpeg.input(video_path).output(output_audio_path, format='wav', acodec='pcm_s16le', ar='16000').run(overwrite_output=True)
+    
+    print(f"✅ Audio extracted: {output_audio_path}")
+    return output_audio_path
+
+def split_audio(audio_path):
+    """
+    Splits a long audio file into smaller chunks.
+
+    Args:
+        audio_path (str): Path to the input audio file.
+
+    Returns:
+        list: List of paths to split audio files.
+    """
+    audio = AudioSegment.from_wav(audio_path)
+    duration = len(audio) / 1000  # Convert milliseconds to seconds
+
+    if duration <= MAX_SEGMENT_LENGTH:
+        return [audio_path]  # No need to split
+
+    chunk_paths = []
+    for i, start_time in enumerate(range(0, int(duration), MAX_SEGMENT_LENGTH)):
+        chunk = audio[start_time * 1000 : min((start_time + MAX_SEGMENT_LENGTH) * 1000, len(audio))]
+        chunk_path = f"{audio_path.replace('.wav', '')}_part{i}.wav"
+        chunk.export(chunk_path, format="wav")
+        chunk_paths.append(chunk_path)
+
+    print(f"🔄 Audio split into {len(chunk_paths)} parts.")
+    return chunk_paths
+
+def transcribe_audio(audio_path):
+    """
+    Transcribes audio using Whisper STT.
+
+    Args:
+        audio_path (str): Path to the input audio file.
+
+    Returns:
+        dict: Transcription results.
+    """
+    result = whisper_model.transcribe(audio_path)
+    return result["segments"]
+
+def diarize_audio(audio_path):
+    """
+    Performs speaker diarization on an audio file.
+
+    Args:
+        audio_path (str): Path to the input audio file.
+
+    Returns:
+        list: Speaker diarization results.
+    """
+    diarization = diarization_model(audio_path)
+    speaker_segments = []
+
+    for turn, _, speaker in diarization.itertracks(yield_label=True):
+        speaker_segments.append({
+            "speaker": speaker,
+            "start": round(turn.start, 2),
+            "end": round(turn.end, 2)
+        })
+
+    return speaker_segments
+
+def process_video(video_path):
+    """
+    Processes a video file: extracts audio, transcribes speech, and applies speaker diarization.
+
+    Args:
+        video_path (str): Path to the input video file.
+
+    Returns:
+        dict: Structured transcription and speaker diarization results.
+    """
+    audio_path = extract_audio(video_path)
+    audio_chunks = split_audio(audio_path)
+
+    results = []
+
+    for chunk_path in audio_chunks:
+        transcription = transcribe_audio(chunk_path)
+        diarization = diarize_audio(chunk_path)
+
+        # Match speaker segments with transcription
+        for segment in transcription:
+            start, end = segment["start"], segment["end"]
+            speaker = "Unknown"
+
+            for diarized in diarization:
+                if diarized["start"] <= start and diarized["end"] >= end:
+                    speaker = diarized["speaker"]
+                    break
+
+            results.append({
+                "speaker": speaker,
+                "start_time": start,
+                "end_time": end,
+                "text": segment["text"]
+            })
+
+    return results
+
+# Example usage
+if __name__ == "__main__":
+    video_file = "data/sample_video.mp4"
+    output = process_video(video_file)
+
+    # Save results to JSON
+    with open("transcription.json", "w") as f:
+        json.dump(output, f, indent=4)
+
+    print("\n===== FINAL TRANSCRIPTION =====")
+    print(json.dumps(output, indent=4))
+
 
 from google.cloud import speech_v1p1beta1 as speech
 import anthropic
@@ -63,153 +211,3 @@
     )
 
     return response.content[0].text
-=======
-import os
-import whisper
-import ffmpeg
-import torch
-import json
-from pydub import AudioSegment
-from pyannote.audio.pipelines import SpeakerDiarization
-from pyannote.core import Segment
-
-# Initialize Whisper model (choose "medium" for better accuracy)
-whisper_model = whisper.load_model("medium")
-
-# Initialize Pyannote speaker diarization model
-diarization_model = SpeakerDiarization.from_pretrained("pyannote/speaker-diarization")
-
-# Define max duration per segment (in seconds)
-MAX_SEGMENT_LENGTH = 300  # 5 minutes
-
-def extract_audio(video_path, output_audio_path="output.wav"):
-    """
-    Extracts audio from a video file and saves it as a WAV file.
-
-    Args:
-        video_path (str): Path to the input video file.
-        output_audio_path (str): Path to save the extracted audio file.
-
-    Returns:
-        str: Path to the extracted audio file.
-    """
-    if not os.path.exists(video_path):
-        raise FileNotFoundError(f"❌ Video file not found: {video_path}")
-
-    # Use FFmpeg to extract audio
-    ffmpeg.input(video_path).output(output_audio_path, format='wav', acodec='pcm_s16le', ar='16000').run(overwrite_output=True)
-    
-    print(f"✅ Audio extracted: {output_audio_path}")
-    return output_audio_path
-
-def split_audio(audio_path):
-    """
-    Splits a long audio file into smaller chunks.
-
-    Args:
-        audio_path (str): Path to the input audio file.
-
-    Returns:
-        list: List of paths to split audio files.
-    """
-    audio = AudioSegment.from_wav(audio_path)
-    duration = len(audio) / 1000  # Convert milliseconds to seconds
-
-    if duration <= MAX_SEGMENT_LENGTH:
-        return [audio_path]  # No need to split
-
-    chunk_paths = []
-    for i, start_time in enumerate(range(0, int(duration), MAX_SEGMENT_LENGTH)):
-        chunk = audio[start_time * 1000 : min((start_time + MAX_SEGMENT_LENGTH) * 1000, len(audio))]
-        chunk_path = f"{audio_path.replace('.wav', '')}_part{i}.wav"
-        chunk.export(chunk_path, format="wav")
-        chunk_paths.append(chunk_path)
-
-    print(f"🔄 Audio split into {len(chunk_paths)} parts.")
-    return chunk_paths
-
-def transcribe_audio(audio_path):
-    """
-    Transcribes audio using Whisper STT.
-
-    Args:
-        audio_path (str): Path to the input audio file.
-
-    Returns:
-        dict: Transcription results.
-    """
-    result = whisper_model.transcribe(audio_path)
-    return result["segments"]
-
-def diarize_audio(audio_path):
-    """
-    Performs speaker diarization on an audio file.
-
-    Args:
-        audio_path (str): Path to the input audio file.
-
-    Returns:
-        list: Speaker diarization results.
-    """
-    diarization = diarization_model(audio_path)
-    speaker_segments = []
-
-    for turn, _, speaker in diarization.itertracks(yield_label=True):
-        speaker_segments.append({
-            "speaker": speaker,
-            "start": round(turn.start, 2),
-            "end": round(turn.end, 2)
-        })
-
-    return speaker_segments
-
-def process_video(video_path):
-    """
-    Processes a video file: extracts audio, transcribes speech, and applies speaker diarization.
-
-    Args:
-        video_path (str): Path to the input video file.
-
-    Returns:
-        dict: Structured transcription and speaker diarization results.
-    """
-    audio_path = extract_audio(video_path)
-    audio_chunks = split_audio(audio_path)
-
-    results = []
-
-    for chunk_path in audio_chunks:
-        transcription = transcribe_audio(chunk_path)
-        diarization = diarize_audio(chunk_path)
-
-        # Match speaker segments with transcription
-        for segment in transcription:
-            start, end = segment["start"], segment["end"]
-            speaker = "Unknown"
-
-            for diarized in diarization:
-                if diarized["start"] <= start and diarized["end"] >= end:
-                    speaker = diarized["speaker"]
-                    break
-
-            results.append({
-                "speaker": speaker,
-                "start_time": start,
-                "end_time": end,
-                "text": segment["text"]
-            })
-
-    return results
-
-# Example usage
-if __name__ == "__main__":
-    video_file = "data/sample_video.mp4"
-    output = process_video(video_file)
-
-    # Save results to JSON
-    with open("transcription.json", "w") as f:
-        json.dump(output, f, indent=4)
-
-    print("\n===== FINAL TRANSCRIPTION =====")
-    print(json.dumps(output, indent=4))
->>>>>>> 0e9db6cf
